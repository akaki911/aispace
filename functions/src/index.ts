--- conflicted
+++ resolved
@@ -27,10 +27,6 @@
 }
 
 const SESSION_COOKIE_NAME = '__Secure-aispace_session';
-<<<<<<< HEAD
-=======
-const CSRF_COOKIE_NAME = 'XSRF-TOKEN';
->>>>>>> fe05ea86
 const COOKIE_DOMAIN = '.bakhmaro.co';
 const SESSION_TTL_INPUT = Number(process.env.SESSION_TTL_HOURS ?? '8');
 const SESSION_TTL_HOURS = Number.isFinite(SESSION_TTL_INPUT) && SESSION_TTL_INPUT > 0 ? SESSION_TTL_INPUT : 8;
@@ -359,16 +355,8 @@
 };
 
 apiRouter.post('/auth/session', async (req: Request, res: Response) => {
-<<<<<<< HEAD
   const authHeader = typeof req.headers.authorization === 'string' ? req.headers.authorization : undefined;
   let idToken: string | undefined;
-=======
-  if (!rateLimitAuthRequest(req, res) || !verifyCsrfToken(req, res)) {
-    return;
-  }
-
-  const { idToken } = req.body ?? {};
->>>>>>> fe05ea86
 
   if (authHeader?.toLowerCase().startsWith('bearer ')) {
     idToken = authHeader.slice(7).trim();
@@ -401,13 +389,7 @@
       maxAge: SESSION_EXPIRES_MS,
     });
 
-<<<<<<< HEAD
     res.status(200).json({ ok: true });
-=======
-    ensureCsrfCookie(res);
-
-    res.json({ ok: true });
->>>>>>> fe05ea86
   } catch (error) {
     console.error('Failed to establish session cookie', error);
     res.status(401).json({ error: 'unauthenticated' });
